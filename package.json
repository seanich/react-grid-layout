{
  "name": "react-grid-layout",
  "version": "0.8.2",
  "description": "A draggable and resizable grid layout with responsive breakpoints, for React.",
  "main": "index.js",
  "scripts": {
    "lint": "jsxhint lib/ test/",
    "test": "echo \"Error: no test specified\" && exit 1",
    "build": "bash build.sh",
<<<<<<< HEAD
    "build-example": "webpack; node ./examples/generate.js",
    "check-build-example": "bash check-build-example.sh",
=======
    "build-example": "webpack --config webpack-examples.config.js; node ./examples/generate.js",
>>>>>>> bdc7b35e
    "dev": "echo 'Open http://localhost:4002'; webpack-dev-server --config webpack-dev-server.config.js --hot --progress --colors --port 4002 --content-base .",
    "prepublish": "echo \"Don't publish this branch!\" && exit 1"
  },
  "repository": {
    "type": "git",
    "url": "git@github.com:STRML/react-grid-layout.git"
  },
  "keywords": [
    "react",
    "grid",
    "drag",
    "draggable",
    "resize",
    "resizable",
    "fluid",
    "responsive"
  ],
  "author": "Samuel Reed <samuel.trace.reed@gmail.com> (http://strml.net/)",
  "license": "MIT",
  "bugs": {
    "url": "https://github.com/STRML/react-grid-layout/issues"
  },
  "homepage": "https://github.com/STRML/react-grid-layout",
  "dependencies": {
    "deep-equal": "^1.0.0",
    "object-assign": "^2.0.0",
    "react-draggable": "strml/react-draggable#v0.3.1",
    "react-resizable": "^0.3.2"
  },
  "devDependencies": {
    "babel": "^5.0.1",
    "babel-core": "^5.0.1",
    "babel-loader": "^5.0.0",
    "babel-runtime": "^5.0.1",
    "css-loader": "^0.9.1",
    "ejs": "^2.3.1",
    "exports-loader": "^0.6.2",
    "imports-loader": "^0.6.3",
    "jsxhint": "^0.14.0",
    "lodash": "^3.6.0",
    "pre-commit": "^1.0.6",
    "precommit-hook": "^2.0.1",
    "react": "^0.13.1",
    "react-clonewithprops": "^1.0.1",
    "react-hot-loader": "^1.2.4",
    "style-loader": "^0.9.0",
    "webpack": "^1.7.3",
    "webpack-dev-server": "^1.8.0"
  },
  "publishConfig": {
    "registry": "https://registry.npmjs.org"
  },
<<<<<<< HEAD
  "precommit": [
    "lint",
    "check-build-example"
=======
  "pre-commit": [
    "lint"
>>>>>>> bdc7b35e
  ]
}<|MERGE_RESOLUTION|>--- conflicted
+++ resolved
@@ -7,12 +7,8 @@
     "lint": "jsxhint lib/ test/",
     "test": "echo \"Error: no test specified\" && exit 1",
     "build": "bash build.sh",
-<<<<<<< HEAD
-    "build-example": "webpack; node ./examples/generate.js",
+    "build-example": "webpack --config webpack-examples.config.js; node ./examples/generate.js",
     "check-build-example": "bash check-build-example.sh",
-=======
-    "build-example": "webpack --config webpack-examples.config.js; node ./examples/generate.js",
->>>>>>> bdc7b35e
     "dev": "echo 'Open http://localhost:4002'; webpack-dev-server --config webpack-dev-server.config.js --hot --progress --colors --port 4002 --content-base .",
     "prepublish": "echo \"Don't publish this branch!\" && exit 1"
   },
@@ -65,13 +61,8 @@
   "publishConfig": {
     "registry": "https://registry.npmjs.org"
   },
-<<<<<<< HEAD
   "precommit": [
     "lint",
     "check-build-example"
-=======
-  "pre-commit": [
-    "lint"
->>>>>>> bdc7b35e
   ]
 }